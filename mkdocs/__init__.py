--- conflicted
+++ resolved
@@ -9,9 +9,6 @@
     sys.stderr.write(("WARNING: Support for Python 2.6 will be dropped in the "
                       "1.0.0 release of MkDocs\n\n"))
 
-<<<<<<< HEAD
+
 # For acceptable version formats, see https://www.python.org/dev/peps/pep-0440/
-__version__ = '1.0.dev'
-=======
-__version__ = '0.16.3'
->>>>>>> f8c3433b
+__version__ = '1.0.dev'