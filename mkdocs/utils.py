--- conflicted
+++ resolved
@@ -12,10 +12,7 @@
 import markdown
 from mkdocs import toc
 
-<<<<<<< HEAD
-from mkdocs.compat import urlparse, pathname2url
 from mkdocs.relative_path_ext import RelativePathExtension
-=======
 from six.moves.urllib.parse import urlparse
 from six.moves.urllib.request import pathname2url
 try:
@@ -49,7 +46,6 @@
     """ Reduce duplicate items in a list and preserve order """
     seen = set()
     return [item for item in data_set if item not in seen and not seen.add(item)]
->>>>>>> aa7dd958
 
 
 def copy_file(source_path, output_path):
@@ -279,7 +275,6 @@
     return pathname2url(path)
 
 
-<<<<<<< HEAD
 def convert_markdown(markdown_source, site_navigation=None, extensions=(), strict=False):
     """
     Convert the Markdown source file to HTML content, and additionally
@@ -315,9 +310,9 @@
     table_of_contents = toc.TableOfContents(toc_html)
 
     return (html_content, table_of_contents, meta)
-=======
+
+
 def get_theme_names():
     """Return a list containing all the names of all the builtin themes."""
 
-    return os.listdir(os.path.join(os.path.dirname(__file__), 'themes'))
->>>>>>> aa7dd958
+    return os.listdir(os.path.join(os.path.dirname(__file__), 'themes'))